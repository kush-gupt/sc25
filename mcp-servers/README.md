--- conflicted
+++ resolved
@@ -1,23 +1,13 @@
-<<<<<<< HEAD
-# HPC Scheduler MCP Server
-
-Model Context Protocol server providing AI agents with natural language access to HPC batch schedulers (Slurm and Flux). This server enables conversational interaction with high-performance computing clusters, dramatically reducing time-to-science.
-=======
 # Unified HPC MCP Server
 
 Single Model Context Protocol (MCP) server that brokers both Slurm REST (`slurmrestd`) and Flux Operator MiniClusters. The runtime and client scaffolding follow the [rdwj/mcp-server-template](https://github.com/rdwj/mcp-server-template) and [rdwj/mcp-client-template](https://github.com/rdwj/mcp-client-template), while Flux MiniCluster specs are validated against the upstream [Flux Operator CRD](https://flux-framework.org/flux-operator/getting_started/custom-resource-definition.html#v1alpha1).
->>>>>>> 7a5e6b0f
 
 ## Security-first Overview
 
-<<<<<<< HEAD
-This MCP server connects AI agents (like LibreChat) to your existing HPC infrastructure, providing:
-=======
 - One hardened container image (`hpc-mcp-server`) with FastMCP HTTP transport.
 - Flux MiniCluster CRUD enforces namespace allow-lists, spec validation, and readiness waits without leaking pod details.
 - Slurm interactions remain REST-only; Kubernetes RBAC is scoped to `miniclusters` + read-only Pods.
 - Network traffic stays on port `5000` with `/health` for probes.
->>>>>>> 7a5e6b0f
 
 - **Unified Interface:** Single server supporting both Slurm and Flux schedulers
 - **Natural Language:** Submit jobs, monitor status, debug failures through conversation
@@ -34,16 +24,8 @@
 
 ### Deploy to OpenShift
 
-<<<<<<< HEAD
-```bash
-cd hpc-scheduler
-
-# Deploy the MCP server
-make deploy PROJECT=hpc-mcp
-=======
 - Podman or Docker, Python 3.12+, `kind`, `kubectl`, `jq` (for the test script).
 - A running demo cluster from `../bootstrap/setup_local_cluster.sh` (deploys Slurm + Flux operators).
->>>>>>> 7a5e6b0f
 
 # Verify deployment
 oc get pods -n hpc-mcp
@@ -53,29 +35,6 @@
 ### Configure HPC Clusters
 
 ```bash
-<<<<<<< HEAD
-# Point to your existing clusters
-oc set env deployment/hpc-scheduler-mcp \
-  SLURM_CLUSTERS="prod:hpc-login.example.edu,dev:hpc-dev.example.edu" \
-  FLUX_CLUSTERS="flux:flux.example.edu" \
-  -n hpc-mcp
-
-# Add SSH credentials (if required)
-oc create secret generic hpc-ssh-keys \
-  --from-file=id_rsa=~/.ssh/hpc_rsa \
-  -n hpc-mcp
-
-oc set volume deployment/hpc-scheduler-mcp \
-  --add --type=secret --secret-name=hpc-ssh-keys \
-  --mount-path=/app/.ssh \
-  -n hpc-mcp
-```
-
-### Get MCP Server URL
-
-```bash
-oc get route hpc-scheduler-mcp -n hpc-mcp -o jsonpath='{.spec.host}'
-=======
 # Build + deploy into kind (uses localhost/hpc-mcp-server:latest by default)
 cd mcp-servers
 ./build_and_deploy.sh
@@ -86,59 +45,12 @@
 
 # Smoke test
 ./tests/integration_test.sh
->>>>>>> 7a5e6b0f
 ```
 
 MCP endpoint: `https://<route-host>/mcp/`
 
 ## Integration with LibreChat
 
-<<<<<<< HEAD
-### Install LibreChat
-
-Follow the installation guide at: https://www.librechat.ai/docs/local
-
-Choose your deployment method:
-- **Docker/Podman** - Quick setup
-- **OpenShift** - Production deployment
-- **Local** - Development
-
-### Configure LibreChat
-
-Edit `librechat.yaml`:
-
-```yaml
-endpoints:
-  mcp:
-    servers:
-      - name: "hpc-scheduler"
-        url: "https://<your-mcp-route-host>/mcp/"
-        transport: "http"
-        description: "HPC Job Scheduling (Slurm & Flux)"
-```
-
-Restart LibreChat:
-```bash
-docker-compose restart  # or npm run restart
-```
-
-### Create HPC Assistant Agent
-
-1. Log into LibreChat
-2. Navigate to "Agents" → "Create New Agent"
-3. **Name:** `HPC Job Management Assistant`
-4. **System Prompt:** Copy contents from `hpc-scheduler/agent/system_prompt.md`
-5. **Connected MCP Servers:** Select `hpc-scheduler`
-6. Save
-
-## Available Tools
-
-The MCP server exposes 15+ tools for comprehensive HPC management:
-
-### Cluster Discovery
-- `list_clusters` - Enumerate available clusters and schedulers
-- `get_cluster_info` - Detailed cluster configuration
-=======
 ```bash
 kubectl port-forward -n hpc-mcp svc/hpc-mcp-server 5000:5000
 ```
@@ -160,7 +72,6 @@
 | Flux | `flux_apply_minicluster` | Create/update MiniCluster specs with validation |
 | Flux | `flux_scale_minicluster` | Patch size/maxSize |
 | Flux | `flux_delete_minicluster` | Secure deletion |
->>>>>>> 7a5e6b0f
 
 ### Job Management
 - `submit_job` - Submit jobs with validation
@@ -169,17 +80,6 @@
 - `get_job_details` - Detailed job information
 - `cancel_job` - Terminate jobs
 
-<<<<<<< HEAD
-### Monitoring & Analysis
-- `get_job_output` - Retrieve stdout/stderr logs
-- `get_queue_info` - Partition status and availability
-- `analyze_job_history` - Historical performance analysis
-
-### Resource Intelligence
-- `validate_job_script` - Pre-submission validation
-- `analyze_resource_requirements` - Workload-based recommendations
-- `get_resource_usage` - Resource consumption metrics
-=======
 | Variable | Default | Description |
 |----------|---------|-------------|
 | `MCP_HOST` | `0.0.0.0` | Listener host |
@@ -191,120 +91,9 @@
 | `FLUX_NAMESPACE` | `flux-operator` | Default MiniCluster namespace |
 | `FLUX_MINICLUSTER` | `flux-sample` | Default MiniCluster name |
 | `ALLOWED_NAMESPACES` | *(empty)* | Comma-separated allow-list for Flux namespaces |
->>>>>>> 7a5e6b0f
 
 ## Example Interactions
 
-<<<<<<< HEAD
-```
-User: "What clusters are available?"
-Agent: [Lists Slurm and Flux clusters with current status]
-
-User: "Submit a job to run my simulation on 8 nodes with 4 GPUs each"
-Agent: [Validates requirements, creates job script, submits, returns job ID]
-
-User: "Why did job 12345 fail?"
-Agent: [Analyzes logs, identifies issue, suggests solution]
-
-User: "Show efficiency of my jobs this week"
-Agent: [Retrieves historical data, calculates metrics, recommends optimizations]
-```
-
-## Architecture
-
-```
-┌─────────────────┐
-│   LibreChat     │  ← Conversational Interface
-│   (AI Agent)    │
-└────────┬────────┘
-         │ MCP Protocol (HTTP)
-         │
-┌────────▼────────────────────────┐
-│  HPC Scheduler MCP Server       │
-│  (OpenShift Deployment)         │
-│                                 │
-│  ┌─────────────────────────┐   │
-│  │  Unified Tool Interface │   │
-│  └───────┬─────────────────┘   │
-│          │                      │
-│  ┌───────▼──────┐  ┌──────────┐│
-│  │Slurm Adapter │  │Flux      ││
-│  │              │  │Adapter   ││
-│  └──────────────┘  └──────────┘│
-└─────────┬───────────┬───────────┘
-          │           │
-          │ SSH/CLI   │ SSH/CLI
-          │           │
-┌─────────▼───────────▼───────────┐
-│   Your HPC Clusters             │
-│   (Existing Infrastructure)     │
-└─────────────────────────────────┘
-```
-
-## Development
-
-### Local Testing
-
-```bash
-cd hpc-scheduler
-
-# Install dependencies
-make install
-
-# Run in STDIO mode
-make run-local
-
-# Test with cmcp
-make test-local
-
-# Run tests
-make test
-```
-
-### Working with Code
-
-See `hpc-scheduler/` directory for:
-- `README.md` - Detailed documentation
-- `ARCHITECTURE.md` - System design
-- `TESTING.md` - Testing strategies
-- `docs/TOOLS_GUIDE.md` - Creating tools
-- `agent/system_prompt.md` - Agent behavior definition
-
-## Troubleshooting
-
-### MCP Server Not Connecting to Clusters
-
-```bash
-# Check connectivity from pod
-oc rsh deployment/hpc-scheduler-mcp -n hpc-mcp
-ssh -i /app/.ssh/id_rsa user@hpc-login.example.edu "squeue --version"
-```
-
-Common issues:
-- SSH keys not mounted (check volume mounts)
-- Firewall blocking connection
-- Incorrect hostname/username
-- SSH host key verification
-
-### Agent Not Seeing Tools
-
-1. Verify MCP server running: `oc get pods -n hpc-mcp`
-2. Check route accessible: `curl https://<route>/mcp/health`
-3. Verify LibreChat config has correct URL
-4. Restart LibreChat
-5. Check logs: `oc logs -f deployment/hpc-scheduler-mcp -n hpc-mcp`
-
-## Testing Infrastructure (Optional)
-
-For development without production HPC access:
-
-```bash
-# Deploy test Slurm minicluster
-oc apply -f hpc-scheduler/manifests/slurm-minimal.yaml -n hpc-mcp
-
-# Deploy test Flux minicluster
-oc apply -f hpc-scheduler/manifests/flux-minicluster.yaml -n hpc-mcp
-=======
 Example Cursor/Claude MCP snippet:
 
 ```json
@@ -335,7 +124,6 @@
 
 # Push to custom registry
 ./push.sh --registry quay.io/myorg --tag v1.0.0
->>>>>>> 7a5e6b0f
 ```
 
 These are minimal deployments for testing MCP functionality, not production HPC.
@@ -347,39 +135,7 @@
 - Get AI-assisted debugging of failures
 - Optimize resource allocation automatically
 
-<<<<<<< HEAD
-### For HPC Administrators
-- Reduce support tickets through self-service AI assistance
-- Improve cluster efficiency with intelligent resource recommendations
-- Lower barrier to entry for new users
-
-### For Institutions
-- Faster time-to-science
-- Better ROI on HPC investments
-- Competitive advantage through modern AI-assisted workflows
-
-## Contributing
-
-Contributions welcome! Areas of interest:
-- Additional scheduler support (PBS, LSF, Grid Engine)
-- Enhanced analytics and optimization
-- Integration with other AI platforms
-- Documentation and tutorials
-
-## References
-
-- **MCP Protocol:** https://modelcontextprotocol.io
-- **FastMCP Framework:** https://github.com/jlowin/fastmcp
-- **LibreChat:** https://www.librechat.ai
-- **Slurm:** https://slurm.schedmd.com
-- **Flux:** https://flux-framework.org
-
-## License
-
-MIT License - See LICENSE file for details.
-=======
 - **Pod pending**: `kubectl describe pod -n hpc-mcp -l app=hpc-mcp-server`
 - **Flux RBAC**: ensure ServiceAccount `hpc-mcp-sa` has verbs on `flux-framework.org/miniclusters`.
 - **Slurm token errors**: `kubectl logs slurm-controller-0 -n slurm -c slurmctld | grep token`
-- **Custom namespaces**: set `ALLOWED_NAMESPACES=flux-operator,flux-research` to allow multi-tenancy.
->>>>>>> 7a5e6b0f
+- **Custom namespaces**: set `ALLOWED_NAMESPACES=flux-operator,flux-research` to allow multi-tenancy.